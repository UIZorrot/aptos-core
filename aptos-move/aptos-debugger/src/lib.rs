--- conflicted
+++ resolved
@@ -164,11 +164,7 @@
             AbstractValueSizeGasParameters::zeros(),
             LATEST_GAS_FEATURE_VERSION,
             ChainId::test().id(),
-<<<<<<< HEAD
-            Features::default(),
-=======
             features,
->>>>>>> 6a455f73
         )
         .unwrap();
         let mut session = move_vm.new_session(&state_view_storage, SessionId::Void);

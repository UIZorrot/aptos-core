// Copyright © Aptos Foundation
// Parts of the project are originally copyright © Meta Platforms, Inc.
// SPDX-License-Identifier: Apache-2.0

use aptos_bitvec::BitVec;
use aptos_crypto::HashValue;
use aptos_language_e2e_tests::{
    account_universe::{AUTransactionGen, AccountUniverseGen},
    executor::FakeExecutor,
    gas_costs::TXN_RESERVED,
};
use aptos_types::{
    block_metadata::BlockMetadata,
    on_chain_config::{OnChainConfig, ValidatorSet},
    transaction::Transaction,
};
use aptos_vm::{block_executor::BlockAptosVM, data_cache::AsMoveResolver};
use criterion::{measurement::Measurement, BatchSize, Bencher};
use proptest::{
    collection::vec,
    strategy::{Strategy, ValueTree},
    test_runner::TestRunner,
};

/// Benchmarking support for transactions.
#[derive(Clone, Debug)]
pub struct TransactionBencher<S> {
    num_accounts: usize,
    num_transactions: usize,
    strategy: S,
}

impl<S> TransactionBencher<S>
where
    S: Strategy,
    S::Value: AUTransactionGen,
{
    /// The number of accounts created by default.
    pub const DEFAULT_NUM_ACCOUNTS: usize = 100;
    /// The number of transactions created by default.
    pub const DEFAULT_NUM_TRANSACTIONS: usize = 1000;

    /// Creates a new transaction bencher with default settings.
    pub fn new(strategy: S) -> Self {
        Self {
            num_accounts: Self::DEFAULT_NUM_ACCOUNTS,
            num_transactions: Self::DEFAULT_NUM_TRANSACTIONS,
            strategy,
        }
    }

    /// Sets a custom number of accounts.
    pub fn num_accounts(&mut self, num_accounts: usize) -> &mut Self {
        self.num_accounts = num_accounts;
        self
    }

    /// Sets a custom number of transactions.
    pub fn num_transactions(&mut self, num_transactions: usize) -> &mut Self {
        self.num_transactions = num_transactions;
        self
    }

    /// Runs the bencher.
    pub fn bench<M: Measurement>(&self, b: &mut Bencher<M>) {
        b.iter_batched(
            || {
                TransactionBenchState::with_size(
                    &self.strategy,
                    self.num_accounts,
                    self.num_transactions,
                )
            },
            |state| state.execute(),
            // The input here is the entire list of signed transactions, so it's pretty large.
            BatchSize::LargeInput,
        )
    }

    /// Runs the bencher.
    pub fn bench_parallel<M: Measurement>(&self, b: &mut Bencher<M>) {
        b.iter_batched(
            || {
                TransactionBenchState::with_size(
                    &self.strategy,
                    self.num_accounts,
                    self.num_transactions,
                )
            },
            |state| state.execute_parallel(),
            // The input here is the entire list of signed transactions, so it's pretty large.
            BatchSize::LargeInput,
        )
    }

    /// Runs the bencher.
    pub fn blockstm_benchmark(
        &self,
        num_accounts: usize,
        num_txn: usize,
        run_par: bool,
        run_seq: bool,
        num_warmups: usize,
        num_runs: usize,
        concurrency_level: usize,
<<<<<<< HEAD
        maybe_gas_limit: Option<u64>,
    ) -> Vec<(usize, usize)> {
        let mut ret = Vec::new();
=======
    ) -> (Vec<usize>, Vec<usize>) {
        let mut par_tps = Vec::new();
        let mut seq_tps = Vec::new();
>>>>>>> 68176847

        let total_runs = num_warmups + num_runs;
        for i in 0..total_runs {
            let state = TransactionBenchState::with_size(&self.strategy, num_accounts, num_txn);

            if i < num_warmups {
                println!("WARMUP - ignore results");
<<<<<<< HEAD
                state.execute_blockstm_benchmark(concurrency_level, maybe_gas_limit);
=======
                state.execute_blockstm_benchmark(concurrency_level, run_par, run_seq);
>>>>>>> 68176847
            } else {
                println!(
                    "RUN benchmark for: num_threads = {}, \
                        num_account = {}, \
                        block_size = {}",
                    num_cpus::get(),
                    num_accounts,
                    num_txn,
                );
<<<<<<< HEAD
                ret.push(state.execute_blockstm_benchmark(concurrency_level, maybe_gas_limit));
=======
                let tps = state.execute_blockstm_benchmark(concurrency_level, run_par, run_seq);
                par_tps.push(tps.0);
                seq_tps.push(tps.1);
>>>>>>> 68176847
            }
        }

        (par_tps, seq_tps)
    }
}

struct TransactionBenchState {
    // Use the fake executor for now.
    // TODO: Hook up the real executor in the future. Here's what needs to be done:
    // 1. Provide a way to construct a write set from the genesis write set + initial balances.
    // 2. Provide a trait for an executor with the functionality required for account_universe.
    // 3. Implement the trait for the fake executor.
    // 4. Implement the trait for the real executor, using the genesis write set implemented in 1
    //    and the helpers in the execution_tests crate.
    // 5. Add a type parameter that implements the trait here and switch "executor" to use it.
    // 6. Add an enum to TransactionBencher that lets callers choose between the fake and real
    //    executors.
    executor: FakeExecutor,
    transactions: Vec<Transaction>,
}

impl TransactionBenchState {
    /// Creates a new benchmark state with the given number of accounts and transactions.
    fn with_size<S>(strategy: S, num_accounts: usize, num_transactions: usize) -> Self
    where
        S: Strategy,
        S::Value: AUTransactionGen,
    {
        let mut state = Self::with_universe(
            strategy,
            universe_strategy(num_accounts, num_transactions),
            num_transactions,
        );

        // Insert a blockmetadata transaction at the beginning to better simulate the real life traffic.
        let validator_set =
            ValidatorSet::fetch_config(&state.executor.get_state_view().as_move_resolver())
                .expect("Unable to retrieve the validator set from storage");

        let new_block = BlockMetadata::new(
            HashValue::zero(),
            0,
            0,
            *validator_set.payload().next().unwrap().account_address(),
            BitVec::with_num_bits(validator_set.num_validators() as u16).into(),
            vec![],
            1,
        );

        state
            .transactions
            .insert(0, Transaction::BlockMetadata(new_block));

        state
    }

    /// Creates a new benchmark state with the given account universe strategy and number of
    /// transactions.
    fn with_universe<S>(
        strategy: S,
        universe_strategy: impl Strategy<Value = AccountUniverseGen>,
        num_transactions: usize,
    ) -> Self
    where
        S: Strategy,
        S::Value: AUTransactionGen,
    {
        let mut runner = TestRunner::default();
        let universe = universe_strategy
            .new_tree(&mut runner)
            .expect("creating a new value should succeed")
            .current();

        let mut executor = FakeExecutor::from_head_genesis();
        // Run in gas-cost-stability mode for now -- this ensures that new accounts are ignored.
        // XXX We may want to include new accounts in case they have interesting performance
        // characteristics.
        let mut universe = universe.setup_gas_cost_stability(&mut executor);

        let transaction_gens = vec(strategy, num_transactions)
            .new_tree(&mut runner)
            .expect("creating a new value should succeed")
            .current();
        let transactions = transaction_gens
            .into_iter()
            .map(|txn_gen| Transaction::UserTransaction(txn_gen.apply(&mut universe).0))
            .collect();

        Self {
            executor,
            transactions,
        }
    }

    /// Executes this state in a single block.
    fn execute(self) {
        // The output is ignored here since we're just testing transaction performance, not trying
        // to assert correctness.
        BlockAptosVM::execute_block(self.transactions, self.executor.get_state_view(), 1, None)
            .expect("VM should not fail to start");
    }

    /// Executes this state in a single block via parallel execution.
    fn execute_parallel(self) {
        // The output is ignored here since we're just testing transaction performance, not trying
        // to assert correctness.
        BlockAptosVM::execute_block(
            self.transactions,
            self.executor.get_state_view(),
            num_cpus::get(),
            None,
        )
        .expect("VM should not fail to start");
    }

    fn execute_blockstm_benchmark(
        self,
        concurrency_level: usize,
<<<<<<< HEAD
        maybe_gas_limit: Option<u64>,
=======
        run_par: bool,
        run_seq: bool,
>>>>>>> 68176847
    ) -> (usize, usize) {
        BlockAptosVM::execute_block_benchmark(
            self.transactions,
            self.executor.get_state_view(),
            concurrency_level,
<<<<<<< HEAD
            maybe_gas_limit,
=======
            run_par,
            run_seq,
>>>>>>> 68176847
        )
    }
}

/// Returns a strategy for the account universe customized for benchmarks, i.e. having
/// sufficiently large balance for gas.
fn universe_strategy(
    num_accounts: usize,
    num_transactions: usize,
) -> impl Strategy<Value = AccountUniverseGen> {
    let balance = TXN_RESERVED * num_transactions as u64 * 5;
    AccountUniverseGen::strategy(num_accounts, balance..(balance + 1))
}<|MERGE_RESOLUTION|>--- conflicted
+++ resolved
@@ -103,15 +103,10 @@
         num_warmups: usize,
         num_runs: usize,
         concurrency_level: usize,
-<<<<<<< HEAD
         maybe_gas_limit: Option<u64>,
-    ) -> Vec<(usize, usize)> {
-        let mut ret = Vec::new();
-=======
     ) -> (Vec<usize>, Vec<usize>) {
         let mut par_tps = Vec::new();
         let mut seq_tps = Vec::new();
->>>>>>> 68176847
 
         let total_runs = num_warmups + num_runs;
         for i in 0..total_runs {
@@ -119,11 +114,12 @@
 
             if i < num_warmups {
                 println!("WARMUP - ignore results");
-<<<<<<< HEAD
-                state.execute_blockstm_benchmark(concurrency_level, maybe_gas_limit);
-=======
-                state.execute_blockstm_benchmark(concurrency_level, run_par, run_seq);
->>>>>>> 68176847
+                state.execute_blockstm_benchmark(
+                    concurrency_level,
+                    run_par,
+                    run_seq,
+                    maybe_gas_limit,
+                );
             } else {
                 println!(
                     "RUN benchmark for: num_threads = {}, \
@@ -133,13 +129,14 @@
                     num_accounts,
                     num_txn,
                 );
-<<<<<<< HEAD
-                ret.push(state.execute_blockstm_benchmark(concurrency_level, maybe_gas_limit));
-=======
-                let tps = state.execute_blockstm_benchmark(concurrency_level, run_par, run_seq);
+                let tps = state.execute_blockstm_benchmark(
+                    concurrency_level,
+                    run_par,
+                    run_seq,
+                    maybe_gas_limit,
+                );
                 par_tps.push(tps.0);
                 seq_tps.push(tps.1);
->>>>>>> 68176847
             }
         }
 
@@ -259,23 +256,17 @@
     fn execute_blockstm_benchmark(
         self,
         concurrency_level: usize,
-<<<<<<< HEAD
-        maybe_gas_limit: Option<u64>,
-=======
         run_par: bool,
         run_seq: bool,
->>>>>>> 68176847
+        maybe_gas_limit: Option<u64>,
     ) -> (usize, usize) {
         BlockAptosVM::execute_block_benchmark(
             self.transactions,
             self.executor.get_state_view(),
             concurrency_level,
-<<<<<<< HEAD
-            maybe_gas_limit,
-=======
             run_par,
             run_seq,
->>>>>>> 68176847
+            maybe_gas_limit,
         )
     }
 }

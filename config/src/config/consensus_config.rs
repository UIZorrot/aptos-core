--- conflicted
+++ resolved
@@ -40,12 +40,7 @@
             safety_rules: SafetyRulesConfig::default(),
             sync_only: false,
             channel_size: 30, // hard-coded
-<<<<<<< HEAD
             use_quorum_store: true,
-=======
-            use_quorum_store: false,
-
->>>>>>> 8514afb0
             quorum_store_pull_timeout_ms: 1000,
             quorum_store_poll_count: 20,
             intra_consensus_channel_buffer_size: 10,
